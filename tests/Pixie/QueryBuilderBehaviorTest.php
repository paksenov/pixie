--- conflicted
+++ resolved
@@ -25,7 +25,6 @@
             ->whereNot('my_table.id', -1)
             ->orWhereNot('my_table.id', -2)
             ->orWhereIn('my_table.id', array(1, 2))
-            ->orWhere('foo', 'bar')
             ->groupBy(array('value', 'my_table.id', 'person_details.id'))
             ->orderBy('my_table.id', 'DESC')
             ->orderBy('value')
@@ -41,12 +40,7 @@
         ;
 
         $nestedQuery = $this->builder->table($this->builder->subQuery($query, 'bb'))->select('*');
-<<<<<<< HEAD
-        //$query = $this->builder->select('*')->from('cb_my_table')->whereNotIn('id', array(1))->get();
-        $this->assertEquals("SELECT * FROM (SELECT `cb_my_table`.*, count(cb_my_table.id) as tot, (SELECT `details` FROM `cb_person_details` WHERE `person_id` = 3) as pop FROM `cb_my_table` INNER JOIN `cb_person_details` ON `cb_person_details`.`person_id` = `cb_my_table`.`id` WHERE `value` = 'Ifrah' OR `cb_my_table`.`id` IN (1, 2) OR `foo` = 'bar' GROUP BY `value`, `cb_my_table`.`id`, `cb_person_details`.`id` HAVING `tot` < 2 ORDER BY `cb_my_table`.`id` DESC,`value` ASC LIMIT 1 OFFSET 0) as bb"
-=======
         $this->assertEquals("SELECT * FROM (SELECT `cb_my_table`.*, count(cb_my_table.id) as tot, (SELECT `details` FROM `cb_person_details` WHERE `person_id` = 3) as pop FROM `cb_my_table` INNER JOIN `cb_person_details` ON `cb_person_details`.`person_id` = `cb_my_table`.`id` WHERE `value` = 'Ifrah' AND NOT `cb_my_table`.`id` = -1 OR NOT `cb_my_table`.`id` = -2 OR `cb_my_table`.`id` IN (1, 2) GROUP BY `value`, `cb_my_table`.`id`, `cb_person_details`.`id` HAVING `tot` < 2 ORDER BY `cb_my_table`.`id` DESC,`value` ASC LIMIT 1 OFFSET 0) as bb"
->>>>>>> c017fe52
             , $nestedQuery->getQuery()->getRawSql());
     }
 
