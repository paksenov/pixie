<?php namespace Pixie\QueryBuilder;

use PDO;
use Pixie\Connection;
use Pixie\Exception;

class QueryBuilderHandler
{

    /**
     * @var \Viocon\Container
     */
    protected $container;

    /**
     * @var Connection
     */
    protected $connection;

    /**
     * @var array
     */
    protected $statements = array();

    /**
     * @var PDO
     */
    protected $pdo;

    /**
     * @var null|PDOStatement
     */
    protected $pdoStatement = null;

    /**
     * @var null|string
     */
    protected $tablePrefix = null;

    /**
     * @var \Pixie\QueryBuilder\Adapters\BaseAdapter
     */
    protected $adapterInstance;

    /**
     * The PDO fetch parameters to use
     *
     * @var array
     */
<<<<<<< HEAD
    protected $fetchMode = PDO::FETCH_OBJ;
=======
    protected $fetchParameters = array(\PDO::FETCH_OBJ);
>>>>>>> cf5746a3

    /**
     * @param null|\Pixie\Connection $connection
     *
     * @throws \Pixie\Exception
     */
    public function __construct(Connection $connection = null)
    {
        if (is_null($connection)) {
            if (!$connection = Connection::getStoredConnection()) {
                throw new Exception('No database connection found.', 1);
            }
        }

        $this->connection = $connection;
        $this->container = $this->connection->getContainer();
        $this->pdo = $this->connection->getPdoInstance();
        $this->adapter = $this->connection->getAdapter();
        $this->adapterConfig = $this->connection->getAdapterConfig();

        if (isset($this->adapterConfig['prefix'])) {
            $this->tablePrefix = $this->adapterConfig['prefix'];
        }

        // Query builder adapter instance
        $this->adapterInstance = $this->container->build('\\Pixie\\QueryBuilder\\Adapters\\' . ucfirst($this->adapter), array($this->connection));

        $this->pdo->setAttribute(PDO::ATTR_ERRMODE, PDO::ERRMODE_EXCEPTION);
    }

    /**
     * Set the fetch mode
     *
     * @param $mode
     * @return $this
     */
    public function setFetchMode($mode)
    {
        $this->fetchParameters = func_get_args();
        return $this;
    }

    /**
     * Fetch query results as object of specified type
     *
     * @param $className
     * @param array $constructorArgs
     * @return QueryBuilderHandler
     */
    public function asObject($className, $constructorArgs = array())
    {
        return $this->setFetchMode(\PDO::FETCH_CLASS, $className, $constructorArgs);
    }

    /**
     * @param null|\Pixie\Connection $connection
     *
     * @return static
     */
    public function newQuery(Connection $connection = null)
    {
        if (is_null($connection)) {
            $connection = $this->connection;
        }

        return new static($connection);
    }

    /**
     * @param       $sql
     * @param array $bindings
     *
     * @return $this
     */
    public function query($sql, $bindings = array())
    {
        list($this->pdoStatement, ) = $this->statement($sql, $bindings);
        
        return $this;
    }
    
    /**
     * @param       $sql
     * @param array $bindings
     *
     * @return array PDOStatement and execution time as float
     */
    public function statement($sql, $bindings = array())
    {
        $start = microtime(true);
        $pdoStatement = $this->pdo->prepare($sql);
        $pdoStatement->execute($bindings);
        return array($pdoStatement, microtime(true) - $start);
    }

    /**
     * Get all rows
     *
     * @return \stdClass|null
     */
    public function get()
    {
        $this->fireEvents('before-select');
<<<<<<< HEAD

        $executionTime = 0;
        if (is_null($this->pdoStatement)) {
            $queryObject = $this->getQuery('select');
            list($this->pdoStatement, $executionTime) = $this->statement(
                $queryObject->getSql(),
                $queryObject->getBindings()
            );
        }

        $start = microtime(true);
        $result = $this->pdoStatement->fetchAll($this->fetchMode);
        $executionTime += microtime(true) - $start;
=======
        $this->preparePdoStatement();
        $result = call_user_func_array(array($this->pdoStatement, 'fetchAll'), $this->fetchParameters);
>>>>>>> cf5746a3
        $this->pdoStatement = null;
        $this->fireEvents('after-select', $result, $executionTime);
        return $result;
    }

    /**
     * Get first row
     *
     * @return \stdClass|null
     */
    public function first()
    {
        $this->limit(1);
        $result = $this->get();
        return empty($result) ? null : $result[0];
    }

    /**
     * @param        $value
     * @param string $fieldName
     *
     * @return null|\stdClass
     */
    public function findAll($fieldName, $value)
    {
        $this->where($fieldName, '=', $value);
        return $this->get();
    }

    /**
     * @param        $value
     * @param string $fieldName
     *
     * @return null|\stdClass
     */
    public function find($value, $fieldName = 'id')
    {
        $this->where($fieldName, '=', $value);
        return $this->first();
    }

    /**
     * Get count of rows
     *
     * @return int
     */
    public function count()
    {
        // Get the current statements
        $originalStatements = $this->statements;

        unset($this->statements['limit']);
        unset($this->statements['offset']);

        $count = $this->aggregate('count');
        $this->statements = $originalStatements;

        return $count;
    }

    /**
     * @param $type
     *
     * @return int
     */
    protected function aggregate($type)
    {
        // Get the current selects
        $mainSelects = isset($this->statements['selects']) ? $this->statements['selects'] : null;
        // Replace select with a scalar value like `count`
        $this->statements['selects'] = array($this->raw($type . '(*) as field'));
        $row = $this->get();

        // Set the select as it was
        if ($mainSelects) {
            $this->statements['selects'] = $mainSelects;
        } else {
            unset($this->statements['selects']);
        }

        return isset($row[0]->field) ? (int) $row[0]->field : 0;
    }

    /**
     * @param string $type
     * @param array  $dataToBePassed
     *
     * @return mixed
     * @throws Exception
     */
    public function getQuery($type = 'select', $dataToBePassed = array())
    {
        $allowedTypes = array('select', 'insert', 'insertignore', 'replace', 'delete', 'update', 'criteriaonly');
        if (!in_array(strtolower($type), $allowedTypes)) {
            throw new Exception($type . ' is not a known type.', 2);
        }

        $queryArr = $this->adapterInstance->$type($this->statements, $dataToBePassed);

        return $this->container->build(
            '\\Pixie\\QueryBuilder\\QueryObject',
            array($queryArr['sql'], $queryArr['bindings'], $this->pdo)
        );
    }

    /**
     * @param QueryBuilderHandler $queryBuilder
     * @param null                $alias
     *
     * @return Raw
     */
    public function subQuery(QueryBuilderHandler $queryBuilder, $alias = null)
    {
        $sql = '(' . $queryBuilder->getQuery()->getRawSql() . ')';
        if ($alias) {
            $sql = $sql . ' as ' . $alias;
        }

        return $queryBuilder->raw($sql);
    }

    /**
     * @param $data
     *
     * @return array|string
     */
    private function doInsert($data, $type)
    {
        $this->fireEvents('before-insert');
        // If first value is not an array
        // Its not a batch insert
        if (!is_array(current($data))) {

            $queryObject = $this->getQuery($type, $data);

            list($result, $executionTime) = $this->statement($queryObject->getSql(), $queryObject->getBindings());

            $return = $result->rowCount() === 1 ? $this->pdo->lastInsertId() : null;
        } else {
            // Its a batch insert
            $return = array();
            $executionTime = 0;
            foreach ($data as $subData) {

                $queryObject = $this->getQuery($type, $subData);

                list($result, $time) = $this->statement($queryObject->getSql(), $queryObject->getBindings());
                $executionTime += $time;

                if($result->rowCount() === 1){
                    $return[] = $this->pdo->lastInsertId();
                }
            }
        }

        $this->fireEvents('after-insert', $return, $executionTime);

        return $return;
    }

    /**
     * @param $data
     *
     * @return array|string
     */
    public function insert($data)
    {
        return $this->doInsert($data, 'insert');
    }

    /**
     * @param $data
     *
     * @return array|string
     */
    public function insertIgnore($data)
    {
        return $this->doInsert($data, 'insertignore');
    }

    /**
     * @param $data
     *
     * @return array|string
     */
    public function replace($data)
    {
        return $this->doInsert($data, 'replace');
    }

    /**
     * @param $data
     *
     * @return $this
     */
    public function update($data)
    {
        $this->fireEvents('before-update');
        $queryObject = $this->getQuery('update', $data);
        list($response, $executionTime) = $this->statement($queryObject->getSql(), $queryObject->getBindings());
        $this->fireEvents('after-update', $queryObject, $executionTime);
        
        return $response;
    }

    /**
     * @param $data
     *
     * @return array|string
     */
    public function updateOrInsert($data)
    {
        if ($this->first()) {
            return $this->update($data);
        } else {
            return $this->insert($data);
        }
    }

    /**
     * @param $data
     *
     * @return $this
     */
    public function onDuplicateKeyUpdate($data)
    {
        $this->addStatement('onduplicate', $data);
        return $this;
    }

    /**
     *
     */
    public function delete()
    {
        $this->fireEvents('before-delete');
        $queryObject = $this->getQuery('delete');
        list($response, $executionTime) = $this->statement($queryObject->getSql(), $queryObject->getBindings());
        $this->fireEvents('after-delete', $queryObject, $executionTime);
        
        return $response;
    }

    /**
     * @param $tables
     *
     * @return static
     */
    public function table($tables)
    {
        $instance = new static($this->connection);
        $tables = $this->addTablePrefix($tables, false);
        $instance->addStatement('tables', $tables);
        return $instance;
    }

    /**
     * @param $tables
     *
     * @return $this
     */
    public function from($tables)
    {
        $tables = $this->addTablePrefix($tables, false);
        $this->addStatement('tables', $tables);
        return $this;
    }

    /**
     * @param $fields
     *
     * @return $this
     */
    public function select($fields)
    {
        $fields = $this->addTablePrefix($fields);
        $this->addStatement('selects', $fields);
        return $this;
    }

    /**
     * @param $field
     *
     * @return $this
     */
    public function groupBy($field)
    {
        $field = $this->addTablePrefix($field);
        $this->addStatement('groupBys', $field);
        return $this;
    }

    /**
     * @param        $field
     * @param string $type
     *
     * @return $this
     */
    public function orderBy($field, $type = 'ASC')
    {
        $field = $this->addTablePrefix($field);
        $this->statements['orderBys'][] = compact('field', 'type');
        return $this;
    }

    /**
     * @param $limit
     *
     * @return $this
     */
    public function limit($limit)
    {
        $this->statements['limit'] = $limit;
        return $this;
    }

    /**
     * @param $offset
     *
     * @return $this
     */
    public function offset($offset)
    {
        $this->statements['offset'] = $offset;
        return $this;
    }

    /**
     * @param        $key
     * @param        $operator
     * @param        $value
     * @param string $joiner
     *
     * @return $this
     */
    public function having($key, $operator, $value, $joiner = 'AND')
    {
        $key = $this->addTablePrefix($key);
        $this->statements['havings'][] = compact('key', 'operator', 'value', 'joiner');
        return $this;
    }

    /**
     * @param        $key
     * @param        $operator
     * @param        $value
     *
     * @return $this
     */
    public function orHaving($key, $operator, $value)
    {
        return $this->having($key, $operator, $value, 'OR');
    }

    /**
     * @param $key
     * @param $operator
     * @param $value
     *
     * @return $this
     */
    public function where($key, $operator = null, $value = null)
    {
        // If two params are given then assume operator is =
        if (func_num_args() == 2) {
            $value = $operator;
            $operator = '=';
        }
        return $this->_where($key, $operator, $value);
    }

    /**
     * @param $key
     * @param $operator
     * @param $value
     *
     * @return $this
     */
    public function orWhere($key, $operator = null, $value = null)
    {
        // If two params are given then assume operator is =
        if (func_num_args() == 2) {
            $value = $operator;
            $operator = '=';
        }

        return $this->_where($key, $operator, $value, 'OR');
    }

    /**
     * @param $key
     * @param $operator
     * @param $value
     *
     * @return $this
     */
    public function whereNot($key, $operator = null, $value = null)
    {
        // If two params are given then assume operator is =
        if (func_num_args() == 2) {
            $value = $operator;
            $operator = '=';
        }
        return $this->_where($key, $operator, $value, 'AND NOT');
    }

    /**
     * @param $key
     * @param $operator
     * @param $value
     *
     * @return $this
     */
    public function orWhereNot($key, $operator = null, $value = null)
    {
        // If two params are given then assume operator is =
        if (func_num_args() == 2) {
            $value = $operator;
            $operator = '=';
        }
        return $this->_where($key, $operator, $value, 'OR NOT');
    }

    /**
     * @param       $key
     * @param array $values
     *
     * @return $this
     */
    public function whereIn($key, array $values)
    {
        return $this->_where($key, 'IN', $values, 'AND');
    }

    /**
     * @param       $key
     * @param array $values
     *
     * @return $this
     */
    public function whereNotIn($key, array $values)
    {
        return $this->_where($key, 'NOT IN', $values, 'AND');
    }

    /**
     * @param       $key
     * @param array $values
     *
     * @return $this
     */
    public function orWhereIn($key, array $values)
    {
        return $this->_where($key, 'IN', $values, 'OR');
    }

    /**
     * @param       $key
     * @param array $values
     *
     * @return $this
     */
    public function orWhereNotIn($key, array $values)
    {
        return $this->_where($key, 'NOT IN', $values, 'OR');
    }

    /**
     * @param $key
     * @param $valueFrom
     * @param $valueTo
     *
     * @return $this
     */
    public function whereBetween($key, $valueFrom, $valueTo)
    {
        return $this->_where($key, 'BETWEEN', array($valueFrom, $valueTo), 'AND');
    }

    /**
     * @param $key
     * @param $valueFrom
     * @param $valueTo
     *
     * @return $this
     */
    public function orWhereBetween($key, $valueFrom, $valueTo)
    {
        return $this->_where($key, 'BETWEEN', array($valueFrom, $valueTo), 'OR');
    }

    /**
     * @param $key
     * @return QueryBuilderHandler
     */
    public function whereNull($key)
    {
        return $this->_where($key, 'IS', null);
    }

    /**
     * @param $key
     * @return QueryBuilderHandler
     */
    public function whereNotNull($key)
    {
        return $this->_where($key, 'IS NOT', null);
    }

    /**
     * @param $key
     * @return QueryBuilderHandler
     */
    public function orWhereNull($key)
    {
        return $this->_where($key, 'IS', null, 'OR');
    }

    /**
     * @param $key
     * @return QueryBuilderHandler
     */
    public function orWhereNotNull($key)
    {
        return $this->_where($key, 'IS NOT', null, 'OR');
    }

    /**
     * @param        $table
     * @param        $key
     * @param        $operator
     * @param        $value
     * @param string $type
     *
     * @return $this
     */
    public function join($table, $key, $operator = null, $value = null, $type = 'inner')
    {
        if (!$key instanceof \Closure) {
            $key = function($joinBuilder) use ($key, $operator, $value) {
                $joinBuilder->on($key, $operator, $value);
            };
        }

        // Build a new JoinBuilder class, keep it by reference so any changes made
        // in the closure should reflect here
        $joinBuilder = $this->container->build('\\Pixie\\QueryBuilder\\JoinBuilder', array($this->connection));
        $joinBuilder = & $joinBuilder;
        // Call the closure with our new joinBuilder object
        $key($joinBuilder);
        $table = $this->addTablePrefix($table, false);
        // Get the criteria only query from the joinBuilder object
        $this->statements['joins'][] = compact('type', 'table', 'joinBuilder');

        return $this;
    }

    /**
     * @param      $table
     * @param      $key
     * @param null $operator
     * @param null $value
     *
     * @return $this
     */
    public function leftJoin($table, $key, $operator = null, $value = null)
    {
        return $this->join($table, $key, $operator, $value, 'left');
    }

    /**
     * @param      $table
     * @param      $key
     * @param null $operator
     * @param null $value
     *
     * @return $this
     */
    public function rightJoin($table, $key, $operator = null, $value = null)
    {
        return $this->join($table, $key, $operator, $value, 'right');
    }

    /**
     * @param      $table
     * @param      $key
     * @param null $operator
     * @param null $value
     *
     * @return $this
     */
    public function innerJoin($table, $key, $operator = null, $value = null)
    {
        return $this->join($table, $key, $operator, $value, 'inner');
    }

    /**
     * Add a raw query
     *
     * @param $value
     * @param $bindings
     *
     * @return mixed
     */
    public function raw($value, $bindings = array())
    {
        return $this->container->build('\\Pixie\\QueryBuilder\\Raw', array($value, $bindings));
    }

    /**
     * Return PDO instance
     *
     * @return PDO
     */
    public function pdo()
    {
        return $this->pdo;
    }

    /**
     * @param Connection $connection
     *
     * @return $this
     */
    public function setConnection(Connection $connection)
    {
        $this->connection = $connection;
        return $this;
    }

    /**
     * @return Connection
     */
    public function getConnection()
    {
        return $this->connection;
    }

    /**
     * @param        $key
     * @param        $operator
     * @param        $value
     * @param string $joiner
     *
     * @return $this
     */
    protected function _where($key, $operator = null, $value = null, $joiner = 'AND')
    {
        $key = $this->addTablePrefix($key);
        $this->statements['wheres'][] = compact('key', 'operator', 'value', 'joiner');
        return $this;
    }

    /**
     * Add table prefix (if given) on given string.
     *
     * @param      $values
     * @param bool $tableFieldMix If we have mixes of field and table names with a "."
     *
     * @return array|mixed
     */
    public function addTablePrefix($values, $tableFieldMix = true)
    {
        if (is_null($this->tablePrefix)) {
            return $values;
        }

        // $value will be an array and we will add prefix to all table names

        // If supplied value is not an array then make it one
        $single = false;
        if (!is_array($values)) {
            $values = array($values);
            // We had single value, so should return a single value
            $single = true;
        }

        $return = array();

        foreach ($values as $key => $value) {
            // Its a raw query, just add it to our return array and continue next
            if ($value instanceof Raw || $value instanceof \Closure) {
                $return[$key] = $value;
                continue;
            }

            // If our value has mix of field and table names with a ".", like my_table.field
            if ($tableFieldMix) {
                // If we have a . then we really have a table name, else we have only field
                $return[$key] = strstr($value, '.') ? $this->tablePrefix . $value : $value;
            } else {
                // Method call says, we have just table, force adding prefix
                $return[$key] = $this->tablePrefix . $value;
            }


        }

        // If we had single value then we should return a single value (end value of the array)
        return $single ? end($return) : $return;
    }

    /**
     * @param $key
     * @param $value
     */
    protected function addStatement($key, $value)
    {
        if (!is_array($value)) {
            $value = array($value);
        }

        if (!array_key_exists($key, $this->statements)) {
            $this->statements[$key] = $value;
        } else {
            $this->statements[$key] = array_merge($this->statements[$key], $value);
        }
    }

    /**
     * @param $event
     * @param $table
     *
     * @return callable|null
     */
    public function getEvent($event, $table = ':any')
    {
        return $this->connection->getEventHandler()->getEvent($event, $table);
    }

    /**
     * @param          $event
     * @param string   $table
     * @param callable $action
     *
     * @return void
     */
    public function registerEvent($event, $table = ':any', \Closure $action)
    {
        if ($table != ':any') {
            $table = $this->addTablePrefix($table, false);
        }
        return $this->connection->getEventHandler()->registerEvent($event, $table, $action);
    }

    /**
     * @param          $event
     * @param string   $table
     *
     * @return void
     */
    public function removeEvent($event, $table = ':any')
    {
        if ($table != ':any') {
            $table = $this->addTablePrefix($table, false);
        }

        return $this->connection->getEventHandler()->removeEvent($event, $table);
    }

    /**
     * @param      $event
     * @return void
     */
    public function fireEvents($event) {
        $params = func_get_args();
        array_unshift($params, $this);
        call_user_func_array(array($this->connection->getEventHandler(), 'fireEvents'), $params);
    }

    /**
     * @return array
     */
    public function getStatements()
    {
        return $this->statements;
    }
}<|MERGE_RESOLUTION|>--- conflicted
+++ resolved
@@ -47,11 +47,7 @@
      *
      * @var array
      */
-<<<<<<< HEAD
-    protected $fetchMode = PDO::FETCH_OBJ;
-=======
     protected $fetchParameters = array(\PDO::FETCH_OBJ);
->>>>>>> cf5746a3
 
     /**
      * @param null|\Pixie\Connection $connection
@@ -155,8 +151,6 @@
     public function get()
     {
         $this->fireEvents('before-select');
-<<<<<<< HEAD
-
         $executionTime = 0;
         if (is_null($this->pdoStatement)) {
             $queryObject = $this->getQuery('select');
@@ -167,12 +161,8 @@
         }
 
         $start = microtime(true);
-        $result = $this->pdoStatement->fetchAll($this->fetchMode);
+        $result = call_user_func_array(array($this->pdoStatement, 'fetchAll'), $this->fetchParameters);
         $executionTime += microtime(true) - $start;
-=======
-        $this->preparePdoStatement();
-        $result = call_user_func_array(array($this->pdoStatement, 'fetchAll'), $this->fetchParameters);
->>>>>>> cf5746a3
         $this->pdoStatement = null;
         $this->fireEvents('after-select', $result, $executionTime);
         return $result;
